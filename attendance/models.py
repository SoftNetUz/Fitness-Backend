from django.db import models
from django.db.models import Q, UniqueConstraint, F
from django.db.models.functions import TruncDate
from utils.models import BaseModel
from members.models import Member


class AttendanceManager(models.Manager):
    def get_queryset(self):
        return super().get_queryset().filter(state=True)


class Attendance(BaseModel):
    member = models.ForeignKey(Member, on_delete=models.CASCADE, related_name='attendances')
    attended_at = models.DateField(auto_now_add=True, db_index=True)
    # Optionally, store the code used for audit
    code_used = models.CharField(max_length=4, blank=True, null=True)

    # 1) “active only” manager
    objects = AttendanceManager()
<<<<<<< HEAD
=======
    # 2) an explicit manager for everything
>>>>>>> de79d7ee
    all_objects = models.Manager()

    class Meta:
        constraints = [
            # Ensure one record per member per calendar day (using TruncDate)
            UniqueConstraint(
                fields=['member'],
                name='unique_attendance_member_per_day',
                condition=Q(state=True),
                violation_error_message="A member can only check in once per day.",
                # Use TruncDate for attended_at
                include=['attended_at'],
                # The following is not standard, so we use a workaround below
            )
        ]
        ordering = ['-attended_at']

    def save(self, *args, **kwargs):
        # Only check uniqueness if member is set
        if self.state and self.member_id:
            qs = Attendance.all_objects.filter(
                member=self.member,
                attended_at__date=self.attended_at.date() if self.attended_at else None,
                state=True
            )
            if self.pk:
                qs = qs.exclude(pk=self.pk)
            if qs.exists():
                from django.core.exceptions import ValidationError
                raise ValidationError("A member can only check in once per day.")
        super().save(*args, **kwargs)

    def __str__(self):
        return f"{self.member} - {self.attended_at}"<|MERGE_RESOLUTION|>--- conflicted
+++ resolved
@@ -18,10 +18,7 @@
 
     # 1) “active only” manager
     objects = AttendanceManager()
-<<<<<<< HEAD
-=======
-    # 2) an explicit manager for everything
->>>>>>> de79d7ee
+
     all_objects = models.Manager()
 
     class Meta:
