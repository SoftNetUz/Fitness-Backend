from django.db import models
from django.core.validators import RegexValidator
from utils.models import BaseModel

numeric_pin = RegexValidator(r'^\d{4}$', 'PIN kod faqat 4 ta raqamdan iborat bo‘lishi kerak.')

class FitnessClub(BaseModel):
    name    = models.CharField(max_length=255, verbose_name="Nomi")
    logo    = models.ImageField(upload_to='fitness_club_logos/', null=True, blank=True, verbose_name="Logo")
    daily   = models.FloatField(verbose_name="Kunlik narx")
    monthly = models.FloatField(verbose_name="Oylik narx")
    vip     = models.BooleanField(default=False, verbose_name="VIP")

    def __str__(self):
        return self.name
<<<<<<< HEAD

    class Meta:
        verbose_name_plural = "Fitness klublar"


=======
    
    # Singleton pattern
    @classmethod
    def get_instance(cls):
        instance, created = cls.objects.get_or_create(
            id=1,
            defaults={
                'name': 'Default Club',
                'daily': 0,
                'monthly': 0,
                'vip': False,
            }
        )
        return instance
    
    def save(self, *args, **kwargs):
        if self.__class__.objects.exists() and not self.pk:
            return
        super(FitnessClub, self).save(*args, **kwargs)


# Memebers section
>>>>>>> de79d7ee
class Member(BaseModel):
    class Gender(models.TextChoices):
        MALE   = 'E', 'Erkak'
        FEMALE = 'A', 'Ayol'

    class PaymentType(models.TextChoices):
        DAILY   = 'Kunlik', 'Kunlik'
        MONTHLY = 'Oylik',   'Oylik'
        PREMIUM = 'Premium', 'Premium'

    f_name         = models.CharField(max_length=255, verbose_name="Ism")
    l_name         = models.CharField(max_length=255, verbose_name="Familiya")
    phone          = models.CharField(max_length=20, verbose_name="Telefon")
    gender         = models.CharField(max_length=1, choices=Gender.choices, verbose_name="Jins")
    pin_code       = models.CharField(max_length=4, unique=True, validators=[numeric_pin], verbose_name="PIN kod")
    payment_amount = models.FloatField(verbose_name="To‘lov miqdori")
    payment_type   = models.CharField(max_length=8, choices=PaymentType.choices, default=PaymentType.MONTHLY, verbose_name="To‘lov turi")

    def __str__(self):
        return f"{self.f_name} {self.l_name}"

    class Meta:
        indexes = [
            models.Index(fields=['phone']),
            models.Index(fields=['pin_code']),
        ]
        verbose_name_plural = "Aʼzolar"

<|MERGE_RESOLUTION|>--- conflicted
+++ resolved
@@ -13,14 +13,10 @@
 
     def __str__(self):
         return self.name
-<<<<<<< HEAD
 
     class Meta:
         verbose_name_plural = "Fitness klublar"
 
-
-=======
-    
     # Singleton pattern
     @classmethod
     def get_instance(cls):
@@ -34,15 +30,13 @@
             }
         )
         return instance
-    
+
     def save(self, *args, **kwargs):
         if self.__class__.objects.exists() and not self.pk:
             return
         super(FitnessClub, self).save(*args, **kwargs)
 
 
-# Memebers section
->>>>>>> de79d7ee
 class Member(BaseModel):
     class Gender(models.TextChoices):
         MALE   = 'E', 'Erkak'
